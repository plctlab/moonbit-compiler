--- conflicted
+++ resolved
@@ -535,26 +535,18 @@
       Vec.push tac (CallExtern { rd; fn = "puts"; args })
   | Pnot -> 
       Vec.push tac (Not { rd; rs1 = List.hd args })
-<<<<<<< HEAD
   | Pstringequal -> 
       let cmp_res = new_temp Mtype.T_int in
       let zero = new_temp Mtype.T_bytes in
       Vec.push tac (CallExtern { rd = cmp_res; fn = "strcmp"; args });
       Vec.push tac (AssignInt64 { rd = zero; imm = 0L });
       Vec.push tac (Eq { rd; rs1 = cmp_res; rs2 = zero });
-
-=======
->>>>>>> e3daa400
   (* | Primitive.Pccall { func_name = "";_} -> _
   | Primitive.Praise -> _
   | Primitive.Punreachable -> _
   | Primitive.Pcatch -> _
   | Primitive.Psequand -> _
   | Primitive.Psequor -> _
-<<<<<<< HEAD
-=======
-  | Primitive.Pstringequal -> _
->>>>>>> e3daa400
   | Primitive.Pclosure_to_extern_ref -> _
   | Primitive.Pnull_string_extern -> _
   | Primitive.Perror_to_string -> _

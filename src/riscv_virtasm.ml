open Riscv_reg

let outfile = Printf.sprintf "%s.deb" !Driver_config.Linkcore_Opt.output_file

let debshow (x : string) : unit =
  (* Basic_io.write outfile x *)
  Printf.printf "[DEBUG] %s\n" x

let debsexp (x : S.t) : unit =
  (* Basic_io.write_s outfile x *)
  Printf.printf "[DEBUG] %s\n" (S.to_string x)

let deblist (listn : string) (f : 'a -> string) (lst : 'a list) : unit =
  let list_str =
    lst
    |> List.map f (* Apply the function to each element *)
    |> String.concat "; " (* Concatenate the results with "; " *)
  in
  Printf.printf "[DEBUG] %s: [\n\t%s\n]\n" listn list_str

(** Slot types for different operations (integer, floating-point, etc.) *)
module Slots = struct
  (** Similar to R-type instructions in RISC-V. *)
  type r_slot =
    { rd : Slot.t
    ; rs1 : Slot.t
    ; rs2 : Slot.t
    }

  (** R-type instructions for floating-point registers. *)
  type r_fslot =
    { frd : Slot.t
    ; frs1 : Slot.t
    ; frs2 : Slot.t
    }

  (** I-type, with one destination register, one source and one immediate. *)
  type i_slot =
    { rd : Slot.t
    ; rs1 : Slot.t
    ; imm : int
    }

  (** Defines a single floating-point register assignment with a destination register `frd`. *)
  type single_fslot = { frd : Slot.t }

  (** Defines a direct assignment between general-purpose and floating-point register.*)
  type assign_direct =
    { frd : Slot.t
    ; rs : Slot.t
    }

  type assign_slot =
    { rd : Slot.t
    ; rs : Slot.t
    }

  type assign_fslot =
    { frd : Slot.t
    ; frs : Slot.t
    }

  (** For special floating-point operation*)
  type triple_fslot =
    { frd : Slot.t
    ; frs1 : Slot.t
    ; frs2 : Slot.t
    ; frs3 : Slot.t
    }

  (** Immediate value `imm` to the destination register `rd`.  *)
  type assign_int64 =
    { rd : Slot.t
    ; imm : Imm.t
    }

  (** Defines an assignment of a label (address or function) to a register `rd`.  *)
  type assign_label =
    { rd : Slot.t
    ; label : Label.t
    }

  (**
  Defines a conversion between floating-point and integer registers.
  Converts floating-point register `frs` to the destination integer register `rd`.
  *)
  type convert_slot =
    { rd : Slot.t
    ; frs : Slot.t
    }

  (**
  Defines a conversion from an integer register to a floating-point register.
  Converts the integer value from `rs` to the destination floating-point register `frd`.
  *)
  type convert_fslot =
    { frd : Slot.t
    ; rs : Slot.t
    }

  (**
  Defines a comparison between two floating-point registers `frs1` and `frs2`, 
    with the result stored in the destination register `rd`.
  *)
  type compare_fslot =
    { rd : Slot.t
    ; frs1 : Slot.t
    ; frs2 : Slot.t
    }

  (** Calls function named `fn` with arguments `args`, and store the result in `rd`. *)
  type call_data =
    { rd : Slot.t
    ; fn : Label.t (* Use a stamp of -1 for libc functions. *)
    ; args : Slot.t list
    ; fargs : Slot.t list
    }

  (** Call function pointer with address `rs` and arguments `args`, and returns in `rd` *)
  type call_indirect =
    { rd : Slot.t
    ; fn : Slot.t
    ; args : Slot.t list
    ; fargs : Slot.t list
    }

  (**
  Similar to `ld` and `st` in RISC-V.
  `rd` and `rs` have different meanings in loads and stores:
  We load `byte` bytes from `rs` into `rd`,
  and store `byte` bytes from `rd` into `rs`.
  *)
  type mem_slot =
    { rd : Slot.t
    ; base : Slot.t
    ; offset : int
    }

  type mem_fslot =
    { frd : Slot.t
    ; base : Slot.t
    ; offset : int
    }

  (**
  Defines a stack slot used for register spilling and reloading.
  The `target` is the register being spilled/reloaded, 
  and `origin` is the original register it corresponds to.
  Used in the final assembly generation to manage stack offsets.
  *)

  type stack_slot =
    { target : Slot.t
    ; origin : Slot.t
    }

  type stack_fslot =
    { target : Slot.t
    ; origin : Slot.t
    }

  type alloca =
    { rd: Slot.t
    ; size: int
    }
end

(** Virtual RISC-V Instructions *)
module Inst = struct
  open Slots

  type t =
    (* Integer Arithmetic Instructions *)
    | Add of r_slot
    | Addw of r_slot

    | Sub of r_slot
    | Subw of r_slot (* signed/unsigned are the same for add/sub *)

    (* signed/unsigned only matters for bits 127-64 in mul *)
    (* which we don't care. *)
    | Mul of r_slot
    | Mulw of r_slot 

    | Div of r_slot (* signed divide *)
    | Divw of r_slot
    | Divu of r_slot (* unsigned divide *)
    | Divuw of r_slot

    | Rem of r_slot (* signed remainder *)
    | Remw of r_slot
    | Remu of r_slot (* unsigned remainder *)
    | Remuw of r_slot

    | Sextw of assign_slot (* signed extend *)
    | Zextw of assign_slot (* unsigned extend *)

    | Addi of i_slot
    | Addiw of i_slot
    (* Logical and Shift Instructions *)
    | And of r_slot
    | Or of r_slot
    | Xor of r_slot

    | Andi of i_slot
    | Ori of i_slot
    | Xori of i_slot

    | Slt of r_slot (* set less than *)
    | Sltw of r_slot
    | Sltu of r_slot
    | Sltuw of r_slot
    | Slti of i_slot
    | Sltiw of i_slot

    | Sll of r_slot (* shift left logical *)
    | Sllw of r_slot

    | Srl of r_slot (* shift right logical *)
    | Srlw of r_slot

    | Sra of r_slot (* shift right arithmetic *)
    | Sraw of r_slot

    | Slli of i_slot (* shift left logical immediate *)
    | Slliw of i_slot

    | Srli of i_slot (* shift right logical immediate *)
    | Srliw of i_slot
    
    | Srai of i_slot (* shift right arithmetic immediate *)
    | Sraiw of i_slot
    (* Multiplication and Division Instructions *)
    (* Memory Access Instructions *)
    | Lb of mem_slot
    | Lbu of mem_slot
    | Lh of mem_slot
    | Lhu of mem_slot
    | Lw of mem_slot (* load word 32-bit *)
    | Ld of mem_slot (* load doubleword 64-bit *)

    | Sb of mem_slot
    | Sh of mem_slot
    | Sw of mem_slot (* store word 32-bit *)
    | Sd of mem_slot (* store doubleword 64-bit *)
    (* Floating-Point Arithmetic Instructions *)
    | FaddD of r_fslot
    | FsubD of r_fslot
    | FmulD of r_fslot
    | FdivD of r_fslot
    | FmaddD of triple_fslot (* fmadd.d => f[rd] = f[rs1]×f[rs2]+f[rs3] *)
    | FmsubD of triple_fslot (* fmsub.d => f[rd] = f[rs1]×f[rs2]-f[rs3] *)
    | FnmaddD of triple_fslot (* fnmadd.d => f[rd] = -f[rs1]×f[rs2]+f[rs3] *)
    | FnmsubD of triple_fslot (* fnmsub.d => f[rd] = -f[rs1]×f[rs2]-f[rs3] *)
    (* Floating-Point Compare Instructions *)
    | FeqD of compare_fslot (* == *)
    | FltD of compare_fslot (* < *)
    | FleD of compare_fslot (* <= *)
    (* Floating-Point Conversion *)
    | FcvtDW of convert_fslot (* convert int32 to float *)
    | FcvtDL of convert_fslot (* convert int64 to float *)
    | FcvtLD of convert_slot (* convert float to int64 *)
    | FcvtWDRtz of convert_slot (* convert float to int, round towards zero *)
    (* Floating-Point Misc Instructions *)
    | FsqrtD of assign_fslot (* square root *)
    | FabsD of assign_fslot (* absolute value *)
    (* Floating-Point Memory Instructions *)
    | Fld of mem_fslot (* load doubleword 64-bit *)
    | Fsd of mem_fslot (* store doubleword 64-bit *)
    (* Movement Instructions *)
    | La of assign_label (* load address *)
    | Li of assign_int64 (* load immediate *)
    | Mv of assign_slot
    | FnegD of assign_fslot
    | FmvD of assign_fslot
    | FmvDX of assign_direct (* move integer slot -> float slot (bitwise) *)
    | FmvDXZero of single_fslot (* move x0 -> float slot (bitwise), i.e. 0.0 *)
    (* Call / Function Invocation Instructions *)
    | Call of call_data
    | CallIndirect of call_indirect
    (* Register Allocation Directives *)
    | Spill of stack_slot
    | Reload of stack_slot
    | FSpill of stack_fslot
    | FReload of stack_fslot
    (* Stack Allocation Directive *)
    | Alloca of alloca

  (* TODO : Refactor *)
  let inst_convert (inst : t) (f : Slot.t -> Slot.t) : t = 
    match inst with
    | Add { rd; rs1; rs2 } -> Add { rd = f rd; rs1 = f rs1; rs2 = f rs2 }
    | Addw { rd; rs1; rs2 } -> Addw { rd = f rd; rs1 = f rs1; rs2 = f rs2 }
    | Sub { rd; rs1; rs2 } -> Sub { rd = f rd; rs1 = f rs1; rs2 = f rs2 }
    | Subw { rd; rs1; rs2 } -> Subw { rd = f rd; rs1 = f rs1; rs2 = f rs2 }
    | Mul { rd; rs1; rs2 } -> Mul { rd = f rd; rs1 = f rs1; rs2 = f rs2 }
    | Mulw { rd; rs1; rs2 } -> Mulw { rd = f rd; rs1 = f rs1; rs2 = f rs2 }
    | Div { rd; rs1; rs2 } -> Div { rd = f rd; rs1 = f rs1; rs2 = f rs2 }
    | Divw { rd; rs1; rs2 } -> Divw { rd = f rd; rs1 = f rs1; rs2 = f rs2 }
    | Divu { rd; rs1; rs2 } -> Divu { rd = f rd; rs1 = f rs1; rs2 = f rs2 }
    | Divuw { rd; rs1; rs2 } -> Divuw { rd = f rd; rs1 = f rs1; rs2 = f rs2 }
    | Rem { rd; rs1; rs2 } -> Rem { rd = f rd; rs1 = f rs1; rs2 = f rs2 }
    | Remw { rd; rs1; rs2 } -> Remw { rd = f rd; rs1 = f rs1; rs2 = f rs2 }
    | Remu { rd; rs1; rs2 } -> Remu { rd = f rd; rs1 = f rs1; rs2 = f rs2 }
    | Remuw { rd; rs1; rs2 } -> Remuw { rd = f rd; rs1 = f rs1; rs2 = f rs2 }
    | Sextw { rd; rs } -> Sextw { rd = f rd; rs = f rs }
    | Zextw { rd; rs } -> Zextw { rd = f rd; rs = f rs }
    | Addi { rd; rs1; imm } -> Addi { rd = f rd; rs1 = f rs1; imm }
    | Addiw { rd; rs1; imm } -> Addiw { rd = f rd; rs1 = f rs1; imm }
    | And { rd; rs1; rs2 } -> And { rd = f rd; rs1 = f rs1; rs2 = f rs2 }
    | Or { rd; rs1; rs2 } -> Or { rd = f rd; rs1 = f rs1; rs2 = f rs2 }
    | Xor { rd; rs1; rs2 } -> Xor { rd = f rd; rs1 = f rs1; rs2 = f rs2 }
    | Andi { rd; rs1; imm } -> Andi { rd = f rd; rs1 = f rs1; imm }
    | Ori { rd; rs1; imm } -> Ori { rd = f rd; rs1 = f rs1; imm }
    | Xori { rd; rs1; imm } -> Xori { rd = f rd; rs1 = f rs1; imm }
    | Slt { rd; rs1; rs2 } -> Slt { rd = f rd; rs1 = f rs1; rs2 = f rs2 }
    | Sltw { rd; rs1; rs2 } -> Sltw { rd = f rd; rs1 = f rs1; rs2 = f rs2 }
    | Sltu { rd; rs1; rs2 } -> Sltu { rd = f rd; rs1 = f rs1; rs2 = f rs2 }
    | Sltuw { rd; rs1; rs2 } -> Sltuw { rd = f rd; rs1 = f rs1; rs2 = f rs2 }
    | Slti { rd; rs1; imm } -> Slti { rd = f rd; rs1 = f rs1; imm }
    | Sltiw { rd; rs1; imm } -> Sltiw { rd = f rd; rs1 = f rs1; imm }
    | Sll { rd; rs1; rs2 } -> Sll { rd = f rd; rs1 = f rs1; rs2 = f rs2 }
    | Sllw { rd; rs1; rs2 } -> Sllw { rd = f rd; rs1 = f rs1; rs2 = f rs2 }
    | Srl { rd; rs1; rs2 } -> Srl { rd = f rd; rs1 = f rs1; rs2 = f rs2 }
    | Srlw { rd; rs1; rs2 } -> Srlw { rd = f rd; rs1 = f rs1; rs2 = f rs2 }
    | Sra { rd; rs1; rs2 } -> Sra { rd = f rd; rs1 = f rs1; rs2 = f rs2 }
    | Sraw { rd; rs1; rs2 } -> Sraw { rd = f rd; rs1 = f rs1; rs2 = f rs2 }
    | Slli { rd; rs1; imm } -> Slli { rd = f rd; rs1 = f rs1; imm }
    | Slliw { rd; rs1; imm } -> Slliw { rd = f rd; rs1 = f rs1; imm }
    | Srli { rd; rs1; imm } -> Srli { rd = f rd; rs1 = f rs1; imm }
    | Srliw { rd; rs1; imm } -> Srliw { rd = f rd; rs1 = f rs1; imm }
    | Srai { rd; rs1; imm } -> Srai { rd = f rd; rs1 = f rs1; imm }
    | Sraiw { rd; rs1; imm } -> Sraiw { rd = f rd; rs1 = f rs1; imm }
    | Lb { rd; base; offset } -> Lb { rd = f rd; base = f base; offset }
    | Lbu { rd; base; offset } -> Lbu { rd = f rd; base = f base; offset }
    | Lh { rd; base; offset } -> Lh { rd = f rd; base = f base; offset }
    | Lhu { rd; base; offset } -> Lhu { rd = f rd; base = f base; offset }
    | Lw { rd; base; offset } -> Lw { rd = f rd; base = f base; offset }
    | Ld { rd; base; offset } -> Ld { rd = f rd; base = f base; offset }
    | Sb { rd; base; offset } -> Sb { rd = f rd; base = f base; offset }
    | Sh { rd; base; offset } -> Sh { rd = f rd; base = f base; offset }
    | Sw { rd; base; offset } -> Sw { rd = f rd; base = f base; offset }
    | Sd { rd; base; offset } -> Sd { rd = f rd; base = f base; offset }
    | FaddD { frd; frs1; frs2 } -> FaddD { frd = f frd; frs1 = f frs1; frs2 = f frs2 }
    | FsubD { frd; frs1; frs2 } -> FsubD { frd = f frd; frs1 = f frs1; frs2 = f frs2 }
    | FmulD { frd; frs1; frs2 } -> FmulD { frd = f frd; frs1 = f frs1; frs2 = f frs2 }
    | FdivD { frd; frs1; frs2 } -> FdivD { frd = f frd; frs1 = f frs1; frs2 = f frs2 }
    | FmaddD { frd; frs1; frs2; frs3 } -> FmaddD { frd = f frd; frs1 = f frs1; frs2 = f frs2; frs3 = f frs3 }
    | FmsubD { frd; frs1; frs2; frs3 } -> FmsubD { frd = f frd; frs1 = f frs1; frs2 = f frs2; frs3 = f frs3 }
    | FnmaddD { frd; frs1; frs2; frs3 } -> FnmaddD { frd = f frd; frs1 = f frs1; frs2 = f frs2; frs3 = f frs3 }
    | FnmsubD { frd; frs1; frs2; frs3 } -> FnmsubD { frd = f frd; frs1 = f frs1; frs2 = f frs2; frs3 = f frs3 }
    | FeqD { rd; frs1; frs2 } -> FeqD { rd = f rd; frs1 = f frs1; frs2 = f frs2 }
    | FltD { rd; frs1; frs2 } -> FltD { rd = f rd; frs1 = f frs1; frs2 = f frs2 }
    | FleD { rd; frs1; frs2 } -> FleD { rd = f rd; frs1 = f frs1; frs2 = f frs2 }
    | FcvtDW { frd; rs } -> FcvtDW { frd = f frd; rs = f rs }
    | FcvtDL { frd; rs } -> FcvtDL { frd = f frd; rs = f rs }
    | FcvtLD { rd; frs } -> FcvtLD { rd = f rd; frs = f frs }
    | FcvtWDRtz { rd; frs } -> FcvtWDRtz { rd = f rd; frs = f frs }
    | FsqrtD { frd; frs } -> FsqrtD { frd = f frd; frs = f frs }
    | FabsD { frd; frs } -> FabsD { frd = f frd; frs = f frs }
    | FnegD { frd; frs } -> FnegD { frd = f frd; frs = f frs }
    | FmvD { frd; frs } -> FmvD { frd = f frd; frs = f frs }
    | FmvDX { frd; rs } -> FmvDX { frd = f frd; rs = f rs }
    | FmvDXZero { frd } -> FmvDXZero { frd = f frd }
    | Fld { frd; base; offset } -> Fld { frd = f frd; base = f base; offset }
    | Fsd { frd; base; offset } -> Fsd { frd = f frd; base = f base; offset }
    | La { rd; label } -> La { rd = f rd; label }
    | Li { rd; imm } -> Li { rd = f rd; imm }
    | Mv { rd; rs } -> Mv { rd = f rd; rs = f rs }
    | Call { rd; fn; args; fargs } -> Call { rd = f rd; fn; args = List.map f args; fargs = List.map f fargs }
    | CallIndirect { rd; fn; args; fargs } -> CallIndirect { rd = f rd; fn = f fn; args = List.map f args; fargs = List.map f fargs }
    | Spill { target; origin } -> Spill { target = f target; origin }
    | Reload { target; origin } -> Reload { target = f target; origin }
    | FSpill { target; origin } -> FSpill { target = f target; origin }
    | FReload { target; origin } -> FReload { target = f target; origin }
    | Alloca { rd; size } -> Alloca { rd = f rd; size }
  ;;
  
  let inst_map (inst : t) (rd : Slot.t -> Slot.t list) (rs : Slot.t -> Slot.t list) =
    match inst with
    | Add r_slot | Addw r_slot
    | Sub r_slot | Subw r_slot
    | And r_slot | Or r_slot   | Xor r_slot
    | Sll r_slot | Sllw r_slot
    | Srl r_slot | Srlw r_slot
    | Sra r_slot | Sraw r_slot
    | Mul r_slot | Mulw r_slot
    | Div r_slot | Divw r_slot | Divu r_slot | Divuw r_slot
    | Rem r_slot | Remw r_slot | Remu r_slot | Remuw r_slot
    | Slt r_slot | Sltw r_slot | Sltu r_slot | Sltuw r_slot
    -> rd r_slot.rd @ rs r_slot.rs1 @ rs r_slot.rs2

    | Addi i_slot | Slli i_slot | Srli i_slot | Srai i_slot
    | Andi i_slot | Xori i_slot | Slti i_slot | Ori i_slot
    | Addiw i_slot| Slliw i_slot| Srliw i_slot| Sltiw i_slot
    | Sraiw i_slot ->
      rd i_slot.rd @ rs i_slot.rs1
    | Lb mem_slot | Lh mem_slot | Lw mem_slot | Ld mem_slot
    | Lbu mem_slot| Lhu mem_slot
    | Sb mem_slot | Sh mem_slot | Sw mem_slot | Sd mem_slot ->
      rd mem_slot.rd @ rs mem_slot.base
    | FaddD r_fslot | FsubD r_fslot | FmulD r_fslot | FdivD r_fslot ->
      rd r_fslot.frd @ rs r_fslot.frs1 @ rs r_fslot.frs2
    | FmaddD triple_fslot
    | FmsubD triple_fslot
    | FnmaddD triple_fslot
    | FnmsubD triple_fslot ->
      rd triple_fslot.frd
      @ rs triple_fslot.frs1
      @ rs triple_fslot.frs2
      @ rs triple_fslot.frs3
    | FeqD compare_fslot | FltD compare_fslot | FleD compare_fslot ->
      rd compare_fslot.rd @ rs compare_fslot.frs1 @ rs compare_fslot.frs2
    | FcvtDW convert_fslot | FcvtDL convert_fslot ->
      rd convert_fslot.frd @ rs convert_fslot.rs
    | FcvtLD convert_slot | FcvtWDRtz convert_slot ->
      rd convert_slot.rd @ rs convert_slot.frs
    | FsqrtD assign_fslot | FabsD assign_fslot | FnegD assign_fslot | FmvD assign_fslot ->
      rd assign_fslot.frd @ rs assign_fslot.frs
    | Fld mem_fslot | Fsd mem_fslot -> rd mem_fslot.frd @ rs mem_fslot.base
<<<<<<< HEAD
    | La _assign_label -> []
    | Li _assign_int64 -> []
=======
    | La assign_label -> rd assign_label.rd
    | Li assign_int64 -> rd assign_int64.rd
>>>>>>> eda44e21
    | Mv assign_slot | Sextw assign_slot | Zextw assign_slot ->
      rd assign_slot.rd @ rs assign_slot.rs
    | FmvDX assign_direct -> rd assign_direct.frd @ rs assign_direct.rs
    | FmvDXZero _single_fslot -> []
    | Call call_data ->
      rd call_data.rd
      @ List.concat_map rs call_data.args
      @ List.concat_map rs call_data.fargs
    | CallIndirect call_indirect ->
      rd call_indirect.rd
      @ rs call_indirect.fn
      @ List.concat_map rs call_indirect.args
      @ List.concat_map rs call_indirect.fargs
    | Spill stack_slot | Reload stack_slot -> rd stack_slot.target @ rs stack_slot.origin
    | FSpill stack_fslot | FReload stack_fslot ->
      rd stack_fslot.target @ rs stack_fslot.origin
    | Alloca alloca -> rd alloca.rd
  ;;

  let get_srcs (inst : t) : Slot.t list = inst_map inst (fun _ -> []) (fun x -> [ x ])
  let get_dests (inst : t) : Slot.t list = inst_map inst (fun x -> [ x ]) (fun _ -> [])
  let generate_reload (var : Slot.t) : t = Reload { target = var; origin = var }
  let generate_spill (var : Slot.t) : t = Spill { target = var; origin = var }

  let adjust_rec_alloc_I (inst : t) (pre_K : int) : int =
    match inst with
    (* | Call _ | CallIndirect _ -> pre_K - List.length Reg.caller_saved_regs *)
    | _ -> pre_K
  ;;

  let adjust_rec_alloc_F (inst : t) (pre_K : int) : int =
    match inst with
    (* | Call _ | CallIndirect _ -> pre_K - List.length FReg.caller_saved_fregs *)
    | _ -> pre_K
  
  let to_string x =
    let s = Slot.to_string in
    let rtype t (r: Slots.r_slot) = 
      Printf.sprintf "%s %s, %s, %s" t (s r.rd) (s r.rs1) (s r.rs2)
    in
    let itype t (i: Slots.i_slot) = 
      Printf.sprintf "%s %s, %s, %d" t (s i.rd) (s i.rs1) i.imm
    in
    let mem t (m: Slots.mem_slot) =
      Printf.sprintf "%s %s, %d(%s)" t (s m.rd) m.offset (s m.base)
    in
    match x with
    | Add r -> rtype "add" r
    | Addw r -> rtype "addw" r
    | Sub r -> rtype "sub" r
    | Subw r -> rtype "subw" r
    | Mul r -> rtype "mul" r
    | Mulw r -> rtype "mulw" r
    | Div r -> rtype "div" r
    | Divw r -> rtype "divw" r
    | Divu r -> rtype "divu" r
    | Divuw r -> rtype "divuw" r
    | Rem r -> rtype "rem" r
    | Remw r -> rtype "remw" r
    | Remu r -> rtype "remu" r
    | Remuw r -> rtype "remuw" r
    | Sll r -> rtype "sll" r
    | Sllw r -> rtype "sllw" r
    | Srl r -> rtype "srl" r
    | Srlw r -> rtype "srlw" r
    | Sra r -> rtype "sra" r
    | Sraw r -> rtype "sraw" r
    | Slt r -> rtype "slt" r
    | Sltw r -> rtype "sltw" r
    | Sltu r -> rtype "sltu" r
    | Sltuw r -> rtype "sltuw" r
    | And r -> rtype "and" r
    | Or r -> rtype "or" r
    | Xor r -> rtype "xor" r

    | Addi i -> itype "addi" i
    | Addiw i -> itype "addiw" i
    | Andi i -> itype "andi" i
    | Ori i -> itype "ori" i
    | Xori i -> itype "xori" i
    | Slti i -> itype "slti" i
    | Sltiw i -> itype "sltiw" i
    | Srai i -> itype "srai" i
    | Srli i -> itype "srli" i
    | Slli i -> itype "slli" i
    | Sraiw i -> itype "sraiw" i
    | Srliw i -> itype "srliw" i
    | Slliw i -> itype "slliw" i

    | Lb m -> mem "lb" m
    | Lh m -> mem "lh" m
    | Lw m -> mem "lw" m
    | Ld m -> mem "ld" m
    | Lbu m -> mem "lbu" m
    | Lhu m -> mem "lhu" m

    | Sb m -> mem "sb" m
    | Sh m -> mem "sh" m
    | Sw m -> mem "sw" m
    | Sd m -> mem "sd" m

    | Call { rd; fn; args; fargs } ->
        let args_list = String.concat ", " (List.map s args) in
        let fargs_list = String.concat ", " (List.map s fargs) in
        Printf.sprintf "call %s, %s(%s; %s)" (s rd) fn.name args_list fargs_list

    | CallIndirect { rd; fn; args; fargs } ->
        let args_list = String.concat " " (List.map s args) in
        let fargs_list = String.concat ", " (List.map s fargs) in
        Printf.sprintf "jr %s, %s(%s; %s)" (s rd) (s fn) args_list fargs_list

    | Li { rd; imm } ->
        (match imm with
        | IntImm x -> Printf.sprintf "li %s, %d" (s rd) x
        | Int64Imm x -> Printf.sprintf "li %s, %s" (s rd) (Int64.to_string x)
        | FloatImm x -> Printf.sprintf "li %s, %f" (s rd) x)

    | La { rd; label } -> Printf.sprintf "la %s, %s" (s rd) label.name
    | Mv { rd; rs } -> Printf.sprintf "mv %s, %s" (s rd) (s rs)
    | Sextw { rd; rs } -> Printf.sprintf "sext.w %s, %s" (s rd) (s rs)
    | Zextw { rd; rs } -> Printf.sprintf "zext.w %s, %s" (s rd) (s rs)
    | Alloca { rd; size } -> Printf.sprintf "alloca %s, %d" (s rd) size

    | Spill { target; origin } -> Printf.sprintf "spill %s %s" (s target) (s origin)
    | Reload { target; origin } -> Printf.sprintf "reload %s %s" (s target) (s origin)
    | _ -> failwith "riscv_virtasm.ml: unsupported"
end

(* Vector alias*)
module Vec = Basic_vec

(* VBlock *)
module VBlockLabel = Label
module VBlockSet = Label.Hashset
module VBlockMap = Label.Map

(* VFunc *)
module VFuncLabel = Label
module VFuncSet = Label.Hashset
module VFuncMap = Label.Map

(* VProg *)

(* VSymbol *)
module VSymbolLabel = Label
module VSymbolSet = Label.Hashset
module VSymbolMap = Label.Map

(** Control Flow module *)
module Term = struct
  open Slots

  (** Branch slot for conditional branches *)
  type branch_slot =
    { rs1 : Slot.t
    ; rs2 : Slot.t
    ; ifso : VBlockLabel.t
    ; ifnot : VBlockLabel.t
    }

  (** rd stores return address, label is the jump target *)
  type jal_label =
    { rd : Slot.t
    ; label : VBlockLabel.t
    }

  (** jump address is calculated by rs1 + offset, rd stores return address *)
  type jalr_label =
    { rd : Slot.t
    ; rs1 : Slot.t
    ; offset : int
    }

  (** These include conditional branches, unconditional jumps, function returns, and tail calls.  *)
  type t =
    | Beq of branch_slot (* Branch if equal *)
    | Bne of branch_slot (* Branch if not equal *)
    | Blt of branch_slot (* Branch if less than *)
    | Bge of branch_slot (* Branch if greater than or equal *)
    | Bltu of branch_slot (* Branch if less than unsigned *)
    | Bgeu of branch_slot (* Branch if greater than or equal unsigned *)
    | J of VBlockLabel.t (* jump (not stort return address) *)
    | Jal of VBlockLabel.t (* jump and link (store return address) *)
    | Jalr of jalr_label (* jump and link register (store return address) *)
    | TailCall of call_data
    | TailCallIndirect of call_indirect
    | Ret of Slot.t (* Unit for no return*)
  ;;

  let term_map_reg (term : t) (f : Slot.t -> Slot.t) : t =
    match term with
    | Beq { rs1; rs2; ifso; ifnot } -> Beq { rs1 = f rs1; rs2 = f rs2; ifso; ifnot }
    | Bne { rs1; rs2; ifso; ifnot } -> Bne { rs1 = f rs1; rs2 = f rs2; ifso; ifnot }
    | Blt { rs1; rs2; ifso; ifnot } -> Blt { rs1 = f rs1; rs2 = f rs2; ifso; ifnot }
    | Bge { rs1; rs2; ifso; ifnot } -> Bge { rs1 = f rs1; rs2 = f rs2; ifso; ifnot }
    | Bltu { rs1; rs2; ifso; ifnot } -> Bltu { rs1 = f rs1; rs2 = f rs2; ifso; ifnot }
    | Bgeu { rs1; rs2; ifso; ifnot } -> Bgeu { rs1 = f rs1; rs2 = f rs2; ifso; ifnot }
    | Jalr { rd; rs1; offset } -> Jalr { rd = f rd; rs1 = f rs1; offset }
    | TailCall { rd; fn; args; fargs } -> TailCall { rd = f rd; fn; args = List.map f args; fargs = List.map f fargs }
    | TailCallIndirect { rd; fn; args; fargs } -> TailCallIndirect { rd = f rd; fn = f fn; args = List.map f args; fargs = List.map f fargs }
    | Ret var -> Ret (f var)
    | x -> x
  ;;

  let term_map_label (term : t) (f : VBlockLabel.t -> VBlockLabel.t) : t =
    match term with
    | Beq { rs1; rs2; ifso; ifnot } -> Beq { rs1; rs2; ifso = f ifso; ifnot = f ifnot }
    | Bne { rs1; rs2; ifso; ifnot } -> Bne { rs1; rs2; ifso = f ifso; ifnot = f ifnot }
    | Blt { rs1; rs2; ifso; ifnot } -> Blt { rs1; rs2; ifso = f ifso; ifnot = f ifnot }
    | Bge { rs1; rs2; ifso; ifnot } -> Bge { rs1; rs2; ifso = f ifso; ifnot = f ifnot }
    | Bltu { rs1; rs2; ifso; ifnot } -> Bltu { rs1; rs2; ifso = f ifso; ifnot = f ifnot }
    | Bgeu { rs1; rs2; ifso; ifnot } -> Bgeu { rs1; rs2; ifso = f ifso; ifnot = f ifnot }
    | J label -> J (f label)
    | Jal label -> Jal (f label)
    | x -> x
  ;;


  let get_srcs (term : t) : Slot.t list =
    match term with
    | Beq branch_slot
    | Bne branch_slot
    | Blt branch_slot
    | Bge branch_slot
    | Bltu branch_slot
    | Bgeu branch_slot -> [ branch_slot.rs1; branch_slot.rs2 ]
    | Jalr jalr_label -> [ jalr_label.rs1 ]
    | TailCall call_data -> call_data.args
    | TailCallIndirect call_indirect -> call_indirect.args
    | Ret _ -> []
    | J _ | Jal _ -> []
  ;;

  (* Keep these functions for API consistency *)
  let get_dests (_term : t) : Slot.t list = []
  let adjust_rec_alloc_I (_term : t) (pre_K : int) : int = pre_K
  let adjust_rec_alloc_F (_term : t) (pre_K : int) : int = pre_K

  let to_string t =
    let s = Slot.to_string in
    let branch t { rs1; rs2; ifso; ifnot } =
      Printf.sprintf "%s %s, %s, %s, %s" t (s rs1) (s rs2) ifso.name ifnot.name
    in
    match t with
    | Beq b -> branch "beq" b
    | Bne b -> branch "bne" b
    | Blt b -> branch "blt" b
    | Bge b -> branch "bge" b
    | Bltu b -> branch "bltu" b
    | Bgeu b -> branch "bgeu" b
    | J label -> Printf.sprintf "j %s" label.name
    | Jal label -> Printf.sprintf "jal %s" label.name
    | Jalr { rd; rs1; offset } -> Printf.sprintf "jalr %s %d(%s)" (s rd) offset (s rs1)
    | Ret ret -> Printf.sprintf "return %s" (s ret)
    | TailCall { rd; fn; args; fargs } ->
        let args_list = String.concat ", " (List.map s args) in
        let fargs_list = String.concat ", " (List.map s fargs) in
        Printf.sprintf "call.tail %s, %s(%s; %s)" (s rd) fn.name args_list fargs_list

    | TailCallIndirect { rd; fn; args; fargs } ->
        let args_list = String.concat " " (List.map s args) in
        let fargs_list = String.concat ", " (List.map s fargs) in
        Printf.sprintf "jr.tail %s, %s(%s; %s)" (s rd) (s fn) args_list fargs_list
end

(** VirtRvBlock*)
module VBlock = struct
  type t =
    { body : Inst.t Vec.t
    ; term : Term.t (* Single Terminator*)
    ; preds : pred_t list (* Predecessors*)
    }

  and pred_t =
    | NormalEdge of VBlockLabel.t
    | LoopBackEdge of VBlockLabel.t

  let get_preds (block : t) : VBlockLabel.t list =
    List.map
      (fun pred ->
         match pred with
         | NormalEdge pred_bl | LoopBackEdge pred_bl -> pred_bl)
      block.preds
  ;;

  let get_pred (edge : pred_t) : VBlockLabel.t =
    match edge with
    | NormalEdge pred_bl | LoopBackEdge pred_bl -> pred_bl
  ;;

  let get_successors (block : t) : VBlockLabel.t list =
    match block.term with
    | Beq branch_slot
    | Bne branch_slot
    | Blt branch_slot
    | Bge branch_slot
    | Bltu branch_slot
    | Bgeu branch_slot -> [ branch_slot.ifso; branch_slot.ifnot ]
    | J label | Jal label -> [ label ]
    | Jalr _ ->
      [] (* Since Jalr is a computed jump, we might not have a static successor *)
    | TailCall _ | TailCallIndirect _ ->
      []
      (* Tail calls typically transfer control to another function, no direct successor *)
    | Ret _ -> [] (* Return terminates the current function, so no successor blocks *)
  ;;

  let get_body_insts (block : t) : Inst.t list = Vec.to_list block.body
end

(** VirtRvFunc*)
module VFunc = struct
  type t =
    { funn : VFuncLabel.t
    ; args : Slot.t list
    ; fargs : Slot.t list
    ; entry : VBlockLabel.t
    }
end

(** VirtRvProg*)
module VProg = struct
  type t =
    { blocks : VBlock.t VBlockMap.t
    ; funcs : VFunc.t VFuncMap.t
    ; consts : Imm.t VSymbolMap.t
    (* Loop internal variables - 
    used for register allocation special identification*)
    ; loop_vars : SlotSet.t VBlockMap.t

    (* Global variables; stores the label and the size *)
    ; globals: (string * int) list

    (* Global arrays; stores the label and initial data. *)
    
    (* Note we treat it opaquely. The arrays might hold *)
    (* a vtable or an int array with length at front;  *)
    (* they are too different to abstract a same interface. *)
    ; extarrs: Riscv_ssa.extern_array list
    }

  let get_block (vprog : t) (bl : VBlockLabel.t) : VBlock.t =
    match VBlockMap.find_opt vprog.blocks bl with
    | None -> failwith "get_block: block not found"
    | Some x -> x
  ;;

  let update_block (vprog : t) (bl : VBlockLabel.t) (b : VBlock.t) : t =
    { vprog with blocks = VBlockMap.add vprog.blocks bl b }
  ;;

  let get_func (vprog : t) (fn : VFuncLabel.t) : VFunc.t =
    match VFuncMap.find_opt vprog.funcs fn with
    | None -> failwith "get_func: function not found"
    | Some x -> x
  ;;

  let get_loop_vars (vprog : t) (bl : VBlockLabel.t) : SlotSet.t =
    match VBlockMap.find_opt vprog.loop_vars bl with
    | None -> failwith "get_loop_vars: loop variable not found"
    | Some x -> x
  ;;

  let empty : t =
    { blocks = VBlockMap.empty
    ; funcs = VFuncMap.empty
    ; consts = VSymbolMap.empty
    ; loop_vars = VBlockMap.empty
    ; globals = []
    ; extarrs = []
    }
  
  let to_string (vprog: t) = 
    (String.concat "\n\n"
    (Label.Map.to_sorted_array vprog.blocks |> Array.to_list |>
      List.map (fun (({ name = k; _}: Label.t), (v: VBlock.t)) ->
        Printf.sprintf "%s:\n%s%s%s" k (
          String.concat "\n" (Vec.to_list v.body |> List.map Inst.to_string)
        ) (if Vec.length v.body = 0 then "" else "\n") (Term.to_string v.term))
    ))
end

(* Note: *)
(* Riscv Virtual ASM still retains the structure of control flow (CFG),  *)
(* while its VirtualASM instructions are closer to real assembly.  *)
(* It also includes pseudo-instructions for convenient register allocation and defines the Slot.t type,  *)
(* which aims to allow virtual registers of Slots to coexist with real registers of Regs. *)<|MERGE_RESOLUTION|>--- conflicted
+++ resolved
@@ -418,13 +418,8 @@
     | FsqrtD assign_fslot | FabsD assign_fslot | FnegD assign_fslot | FmvD assign_fslot ->
       rd assign_fslot.frd @ rs assign_fslot.frs
     | Fld mem_fslot | Fsd mem_fslot -> rd mem_fslot.frd @ rs mem_fslot.base
-<<<<<<< HEAD
-    | La _assign_label -> []
-    | Li _assign_int64 -> []
-=======
     | La assign_label -> rd assign_label.rd
     | Li assign_int64 -> rd assign_int64.rd
->>>>>>> eda44e21
     | Mv assign_slot | Sextw assign_slot | Zextw assign_slot ->
       rd assign_slot.rd @ rs assign_slot.rs
     | FmvDX assign_direct -> rd assign_direct.frd @ rs assign_direct.rs
